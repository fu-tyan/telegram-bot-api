package tgbotapi

import (
	"encoding/json"
	"errors"
	"fmt"
	"github.com/technoweenie/multipartstreamer"
	"io/ioutil"
	"log"
	"net/http"
	"net/url"
	"os"
	"strconv"
)

// Telegram constants
const (
	// APIEndpoint is the endpoint for all API methods, with formatting for Sprintf
	APIEndpoint = "https://api.telegram.org/bot%s/%s"
)

// Constant values for ChatActions
const (
	ChatTyping         = "typing"
	ChatUploadPhoto    = "upload_photo"
	ChatRecordVideo    = "record_video"
	ChatUploadVideo    = "upload_video"
	ChatRecordAudio    = "record_audio"
	ChatUploadAudio    = "upload_audio"
	ChatUploadDocument = "upload_document"
	ChatFindLocation   = "find_location"
)

// API errors
const (
	// APIForbidden happens when a token is bad
	APIForbidden = "forbidden"
)

// MessageConfig contains information about a SendMessage request.
type MessageConfig struct {
	ChatID                int
	Text                  string
	DisableWebPagePreview bool
	ReplyToMessageID      int
	ReplyMarkup           interface{}
}

// ForwardConfig contains information about a ForwardMessage request.
type ForwardConfig struct {
	ChatID     int
	FromChatID int
	MessageID  int
}

// PhotoConfig contains information about a SendPhoto request.
type PhotoConfig struct {
	ChatID           int
	Caption          string
	ReplyToMessageID int
	ReplyMarkup      interface{}
	UseExistingPhoto bool
	FilePath         string
	FileID           string
}

// AudioConfig contains information about a SendAudio request.
type AudioConfig struct {
	ChatID           int
	Duration         int
	Performer        string
	Title            string
	ReplyToMessageID int
	ReplyMarkup      interface{}
	UseExistingAudio bool
	FilePath         string
	FileID           string
}

// DocumentConfig contains information about a SendDocument request.
type DocumentConfig struct {
	ChatID              int
	ReplyToMessageID    int
	ReplyMarkup         interface{}
	UseExistingDocument bool
	FilePath            string
	FileID              string
}

// StickerConfig contains information about a SendSticker request.
type StickerConfig struct {
	ChatID             int
	ReplyToMessageID   int
	ReplyMarkup        interface{}
	UseExistingSticker bool
	FilePath           string
	FileID             string
}

// VideoConfig contains information about a SendVideo request.
type VideoConfig struct {
	ChatID           int
	Duration         int
	Caption          string
	ReplyToMessageID int
	ReplyMarkup      interface{}
	UseExistingVideo bool
	FilePath         string
	FileID           string
}

// VoiceConfig contains information about a SendVoice request.
type VoiceConfig struct {
	ChatID           int
	Duration         int
	ReplyToMessageID int
	ReplyMarkup      interface{}
	UseExistingVoice bool
	FilePath         string
	FileID           string
}

// LocationConfig contains information about a SendLocation request.
type LocationConfig struct {
	ChatID           int
	Latitude         float64
	Longitude        float64
	ReplyToMessageID int
	ReplyMarkup      interface{}
}

// ChatActionConfig contains information about a SendChatAction request.
type ChatActionConfig struct {
	ChatID int
	Action string
}

// UserProfilePhotosConfig contains information about a GetUserProfilePhotos request.
type UserProfilePhotosConfig struct {
	UserID int
	Offset int
	Limit  int
}

// UpdateConfig contains information about a GetUpdates request.
type UpdateConfig struct {
	Offset  int
	Limit   int
	Timeout int
}

// WebhookConfig contains information about a SetWebhook request.
type WebhookConfig struct {
	Clear bool
	URL   *url.URL
}

// MakeRequest makes a request to a specific endpoint with our token.
// All requests are POSTs because Telegram doesn't care, and it's easier.
func (bot *BotAPI) MakeRequest(endpoint string, params url.Values) (APIResponse, error) {
	resp, err := bot.Client.PostForm(fmt.Sprintf(APIEndpoint, bot.Token, endpoint), params)
	if err != nil {
		return APIResponse{}, err
	}
	defer resp.Body.Close()

	if resp.StatusCode == http.StatusForbidden {
		return APIResponse{}, errors.New(APIForbidden)
	}

	bytes, err := ioutil.ReadAll(resp.Body)
	if err != nil {
		return APIResponse{}, err
	}

	if bot.Debug {
		log.Println(endpoint, string(bytes))
	}

	var apiResp APIResponse
	json.Unmarshal(bytes, &apiResp)

	if !apiResp.Ok {
		return APIResponse{}, errors.New(apiResp.Description)
	}

	return apiResp, nil
}

// UploadFile makes a request to the API with a file.
//
// Requires the parameter to hold the file not be in the params.
func (bot *BotAPI) UploadFile(endpoint string, params map[string]string, fieldname string, filename string) (APIResponse, error) {
	f, err := os.Open(filename)
	if err != nil {
		return APIResponse{}, err
	}
	defer f.Close()

	fi, err := os.Stat(filename)
	if err != nil {
		return APIResponse{}, err
	}

	ms := multipartstreamer.New()
	ms.WriteFields(params)
	ms.WriteReader(fieldname, f.Name(), fi.Size(), f)

	req, err := http.NewRequest("POST", fmt.Sprintf(APIEndpoint, bot.Token, endpoint), nil)
	ms.SetupRequest(req)
	if err != nil {
		return APIResponse{}, err
	}

	res, err := bot.Client.Do(req)
	if err != nil {
		return APIResponse{}, err
	}
	defer res.Body.Close()

	bytes, err := ioutil.ReadAll(res.Body)
	if err != nil {
		return APIResponse{}, err
	}

	if bot.Debug {
		log.Println(string(bytes[:]))
	}

	var apiResp APIResponse
	json.Unmarshal(bytes, &apiResp)

	return apiResp, nil
}

// GetMe fetches the currently authenticated bot.
//
// There are no parameters for this method.
func (bot *BotAPI) GetMe() (User, error) {
	resp, err := bot.MakeRequest("getMe", nil)
	if err != nil {
		return User{}, err
	}

	var user User
	json.Unmarshal(resp.Result, &user)

	if bot.Debug {
		log.Printf("getMe: %+v\n", user)
	}

	return user, nil
}

// SendMessage sends a Message to a chat.
//
// Requires ChatID and Text.
// DisableWebPagePreview, ReplyToMessageID, and ReplyMarkup are optional.
func (bot *BotAPI) SendMessage(config MessageConfig) (Message, error) {
	v := url.Values{}
	v.Add("chat_id", strconv.Itoa(config.ChatID))
	v.Add("text", config.Text)
	v.Add("disable_web_page_preview", strconv.FormatBool(config.DisableWebPagePreview))
	if config.ReplyToMessageID != 0 {
		v.Add("reply_to_message_id", strconv.Itoa(config.ReplyToMessageID))
	}
	if config.ReplyMarkup != nil {
		data, err := json.Marshal(config.ReplyMarkup)
		if err != nil {
			return Message{}, err
		}

		v.Add("reply_markup", string(data))
	}

	resp, err := bot.MakeRequest("SendMessage", v)
	if err != nil {
		return Message{}, err
	}

	var message Message
	json.Unmarshal(resp.Result, &message)

	if bot.Debug {
		log.Printf("SendMessage req : %+v\n", v)
		log.Printf("SendMessage resp: %+v\n", message)
	}

	return message, nil
}

// ForwardMessage forwards a message from one chat to another.
//
// Requires ChatID (destination), FromChatID (source), and MessageID.
func (bot *BotAPI) ForwardMessage(config ForwardConfig) (Message, error) {
	v := url.Values{}
	v.Add("chat_id", strconv.Itoa(config.ChatID))
	v.Add("from_chat_id", strconv.Itoa(config.FromChatID))
	v.Add("message_id", strconv.Itoa(config.MessageID))

	resp, err := bot.MakeRequest("forwardMessage", v)
	if err != nil {
		return Message{}, err
	}

	var message Message
	json.Unmarshal(resp.Result, &message)

	if bot.Debug {
		log.Printf("forwardMessage req : %+v\n", v)
		log.Printf("forwardMessage resp: %+v\n", message)
	}

	return message, nil
}

// SendPhoto sends or uploads a photo to a chat.
//
// Requires ChatID and FileID OR FilePath.
// Caption, ReplyToMessageID, and ReplyMarkup are optional.
func (bot *BotAPI) SendPhoto(config PhotoConfig) (Message, error) {
	if config.UseExistingPhoto {
		v := url.Values{}
		v.Add("chat_id", strconv.Itoa(config.ChatID))
		v.Add("photo", config.FileID)
		if config.Caption != "" {
			v.Add("caption", config.Caption)
		}
		if config.ReplyToMessageID != 0 {
			v.Add("reply_to_message_id", strconv.Itoa(config.ChatID))
		}
		if config.ReplyMarkup != nil {
			data, err := json.Marshal(config.ReplyMarkup)
			if err != nil {
				return Message{}, err
			}

			v.Add("reply_markup", string(data))
		}

		resp, err := bot.MakeRequest("SendPhoto", v)
		if err != nil {
			return Message{}, err
		}

		var message Message
		json.Unmarshal(resp.Result, &message)

		if bot.Debug {
			log.Printf("SendPhoto req : %+v\n", v)
			log.Printf("SendPhoto resp: %+v\n", message)
		}

		return message, nil
	}

	params := make(map[string]string)
	params["chat_id"] = strconv.Itoa(config.ChatID)
	if config.Caption != "" {
		params["caption"] = config.Caption
	}
	if config.ReplyToMessageID != 0 {
		params["reply_to_message_id"] = strconv.Itoa(config.ReplyToMessageID)
	}
	if config.ReplyMarkup != nil {
		data, err := json.Marshal(config.ReplyMarkup)
		if err != nil {
			return Message{}, err
		}

		params["reply_markup"] = string(data)
	}

	resp, err := bot.UploadFile("SendPhoto", params, "photo", config.FilePath)
	if err != nil {
		return Message{}, err
	}

	var message Message
	json.Unmarshal(resp.Result, &message)

	if bot.Debug {
		log.Printf("SendPhoto resp: %+v\n", message)
	}

	return message, nil
}

// SendAudio sends or uploads an audio clip to a chat.
<<<<<<< HEAD
// If using a file, the file must be in the .mp3 format.
//
// when the fields title and performer are both empty
// and the mime-type of the file to be sent is not audio/mpeg,
// the file must be in an .ogg file encoded with OPUS.
=======
// If using a file, the file must be encoded as an .ogg with OPUS.
// You may use the tgutils.EncodeAudio func to assist you with this, if needed.
>>>>>>> d54197d7
//
// Requires ChatID and FileID OR FilePath.
// ReplyToMessageID and ReplyMarkup are optional.
func (bot *BotAPI) SendAudio(config AudioConfig) (Message, error) {
	if config.UseExistingAudio {
		v := url.Values{}
		v.Add("chat_id", strconv.Itoa(config.ChatID))
		v.Add("audio", config.FileID)
		if config.ReplyToMessageID != 0 {
			v.Add("reply_to_message_id", strconv.Itoa(config.ReplyToMessageID))
		}
		if config.Duration != 0 {
			v.Add("duration", strconv.Itoa(config.Duration))
		}
		if config.ReplyMarkup != nil {
			data, err := json.Marshal(config.ReplyMarkup)
			if err != nil {
				return Message{}, err
			}

			v.Add("reply_markup", string(data))
		}
		if config.Performer != "" {
			v.Add("performer", config.Performer)
		}
		if config.Title != "" {
			v.Add("title", config.Title)
		}

		resp, err := bot.MakeRequest("sendAudio", v)
		if err != nil {
			return Message{}, err
		}

		var message Message
		json.Unmarshal(resp.Result, &message)

		if bot.Debug {
			log.Printf("sendAudio req : %+v\n", v)
			log.Printf("sendAudio resp: %+v\n", message)
		}

		return message, nil
	}

	params := make(map[string]string)

	params["chat_id"] = strconv.Itoa(config.ChatID)
	if config.ReplyToMessageID != 0 {
		params["reply_to_message_id"] = strconv.Itoa(config.ReplyToMessageID)
	}
	if config.Duration != 0 {
		params["duration"] = strconv.Itoa(config.Duration)
	}
	if config.ReplyMarkup != nil {
		data, err := json.Marshal(config.ReplyMarkup)
		if err != nil {
			return Message{}, err
		}

		params["reply_markup"] = string(data)
	}
	if config.Performer != "" {
		params["performer"] = config.Performer
	}
	if config.Title != "" {
		params["title"] = config.Title
	}

	resp, err := bot.UploadFile("sendAudio", params, "audio", config.FilePath)
	if err != nil {
		return Message{}, err
	}

	var message Message
	json.Unmarshal(resp.Result, &message)

	if bot.Debug {
		log.Printf("sendAudio resp: %+v\n", message)
	}

	return message, nil
}

// SendDocument sends or uploads a document to a chat.
//
// Requires ChatID and FileID OR FilePath.
// ReplyToMessageID and ReplyMarkup are optional.
func (bot *BotAPI) SendDocument(config DocumentConfig) (Message, error) {
	if config.UseExistingDocument {
		v := url.Values{}
		v.Add("chat_id", strconv.Itoa(config.ChatID))
		v.Add("document", config.FileID)
		if config.ReplyToMessageID != 0 {
			v.Add("reply_to_message_id", strconv.Itoa(config.ReplyToMessageID))
		}
		if config.ReplyMarkup != nil {
			data, err := json.Marshal(config.ReplyMarkup)
			if err != nil {
				return Message{}, err
			}

			v.Add("reply_markup", string(data))
		}

		resp, err := bot.MakeRequest("sendDocument", v)
		if err != nil {
			return Message{}, err
		}

		var message Message
		json.Unmarshal(resp.Result, &message)

		if bot.Debug {
			log.Printf("sendDocument req : %+v\n", v)
			log.Printf("sendDocument resp: %+v\n", message)
		}

		return message, nil
	}

	params := make(map[string]string)

	params["chat_id"] = strconv.Itoa(config.ChatID)
	if config.ReplyToMessageID != 0 {
		params["reply_to_message_id"] = strconv.Itoa(config.ReplyToMessageID)
	}
	if config.ReplyMarkup != nil {
		data, err := json.Marshal(config.ReplyMarkup)
		if err != nil {
			return Message{}, err
		}

		params["reply_markup"] = string(data)
	}

	resp, err := bot.UploadFile("sendDocument", params, "document", config.FilePath)
	if err != nil {
		return Message{}, err
	}

	var message Message
	json.Unmarshal(resp.Result, &message)

	if bot.Debug {
		log.Printf("sendDocument resp: %+v\n", message)
	}

	return message, nil
}

// SendVoice sends or uploads a playable voice to a chat.
// If using a file, the file must be encoded as an .ogg with OPUS.
//
// Requires ChatID and FileID OR FilePath.
// ReplyToMessageID and ReplyMarkup are optional.
func (bot *BotAPI) SendVoice(config VoiceConfig) (Message, error) {
	if config.UseExistingVoice {
		v := url.Values{}
		v.Add("chat_id", strconv.Itoa(config.ChatID))
		v.Add("voice", config.FileID)
		if config.ReplyToMessageID != 0 {
			v.Add("reply_to_message_id", strconv.Itoa(config.ReplyToMessageID))
		}
		if config.Duration != 0 {
			v.Add("duration", strconv.Itoa(config.Duration))
		}
		if config.ReplyMarkup != nil {
			data, err := json.Marshal(config.ReplyMarkup)
			if err != nil {
				return Message{}, err
			}

			v.Add("reply_markup", string(data))
		}

		resp, err := bot.MakeRequest("sendVoice", v)
		if err != nil {
			return Message{}, err
		}

		var message Message
		json.Unmarshal(resp.Result, &message)

		if bot.Debug {
			log.Printf("SendVoice req : %+v\n", v)
			log.Printf("SendVoice resp: %+v\n", message)
		}

		return message, nil
	}

	params := make(map[string]string)

	params["chat_id"] = strconv.Itoa(config.ChatID)
	if config.ReplyToMessageID != 0 {
		params["reply_to_message_id"] = strconv.Itoa(config.ReplyToMessageID)
	}
	if config.Duration != 0 {
		params["duration"] = strconv.Itoa(config.Duration)
	}
	if config.ReplyMarkup != nil {
		data, err := json.Marshal(config.ReplyMarkup)
		if err != nil {
			return Message{}, err
		}

		params["reply_markup"] = string(data)
	}

	resp, err := bot.UploadFile("SendVoice", params, "voice", config.FilePath)
	if err != nil {
		return Message{}, err
	}

	var message Message
	json.Unmarshal(resp.Result, &message)

	if bot.Debug {
		log.Printf("SendVoice resp: %+v\n", message)
	}

	return message, nil
}

// SendSticker sends or uploads a sticker to a chat.
//
// Requires ChatID and FileID OR FilePath.
// ReplyToMessageID and ReplyMarkup are optional.
func (bot *BotAPI) SendSticker(config StickerConfig) (Message, error) {
	if config.UseExistingSticker {
		v := url.Values{}
		v.Add("chat_id", strconv.Itoa(config.ChatID))
		v.Add("sticker", config.FileID)
		if config.ReplyToMessageID != 0 {
			v.Add("reply_to_message_id", strconv.Itoa(config.ReplyToMessageID))
		}
		if config.ReplyMarkup != nil {
			data, err := json.Marshal(config.ReplyMarkup)
			if err != nil {
				return Message{}, err
			}

			v.Add("reply_markup", string(data))
		}

		resp, err := bot.MakeRequest("sendSticker", v)
		if err != nil {
			return Message{}, err
		}

		var message Message
		json.Unmarshal(resp.Result, &message)

		if bot.Debug {
			log.Printf("sendSticker req : %+v\n", v)
			log.Printf("sendSticker resp: %+v\n", message)
		}

		return message, nil
	}

	params := make(map[string]string)

	params["chat_id"] = strconv.Itoa(config.ChatID)
	if config.ReplyToMessageID != 0 {
		params["reply_to_message_id"] = strconv.Itoa(config.ReplyToMessageID)
	}
	if config.ReplyMarkup != nil {
		data, err := json.Marshal(config.ReplyMarkup)
		if err != nil {
			return Message{}, err
		}

		params["reply_markup"] = string(data)
	}

	resp, err := bot.UploadFile("sendSticker", params, "sticker", config.FilePath)
	if err != nil {
		return Message{}, err
	}

	var message Message
	json.Unmarshal(resp.Result, &message)

	if bot.Debug {
		log.Printf("sendSticker resp: %+v\n", message)
	}

	return message, nil
}

// SendVideo sends or uploads a video to a chat.
//
// Requires ChatID and FileID OR FilePath.
// ReplyToMessageID and ReplyMarkup are optional.
func (bot *BotAPI) SendVideo(config VideoConfig) (Message, error) {
	if config.UseExistingVideo {
		v := url.Values{}
		v.Add("chat_id", strconv.Itoa(config.ChatID))
		v.Add("video", config.FileID)
		if config.ReplyToMessageID != 0 {
			v.Add("reply_to_message_id", strconv.Itoa(config.ReplyToMessageID))
		}
		if config.Duration != 0 {
			v.Add("duration", strconv.Itoa(config.Duration))
		}
		if config.Caption != "" {
			v.Add("caption", config.Caption)
		}
		if config.ReplyMarkup != nil {
			data, err := json.Marshal(config.ReplyMarkup)
			if err != nil {
				return Message{}, err
			}

			v.Add("reply_markup", string(data))
		}

		resp, err := bot.MakeRequest("sendVideo", v)
		if err != nil {
			return Message{}, err
		}

		var message Message
		json.Unmarshal(resp.Result, &message)

		if bot.Debug {
			log.Printf("sendVideo req : %+v\n", v)
			log.Printf("sendVideo resp: %+v\n", message)
		}

		return message, nil
	}

	params := make(map[string]string)

	params["chat_id"] = strconv.Itoa(config.ChatID)
	if config.ReplyToMessageID != 0 {
		params["reply_to_message_id"] = strconv.Itoa(config.ReplyToMessageID)
	}
	if config.ReplyMarkup != nil {
		data, err := json.Marshal(config.ReplyMarkup)
		if err != nil {
			return Message{}, err
		}

		params["reply_markup"] = string(data)
	}

	resp, err := bot.UploadFile("sendVideo", params, "video", config.FilePath)
	if err != nil {
		return Message{}, err
	}

	var message Message
	json.Unmarshal(resp.Result, &message)

	if bot.Debug {
		log.Printf("sendVideo resp: %+v\n", message)
	}

	return message, nil
}

// SendLocation sends a location to a chat.
//
// Requires ChatID, Latitude, and Longitude.
// ReplyToMessageID and ReplyMarkup are optional.
func (bot *BotAPI) SendLocation(config LocationConfig) (Message, error) {
	v := url.Values{}
	v.Add("chat_id", strconv.Itoa(config.ChatID))
	v.Add("latitude", strconv.FormatFloat(config.Latitude, 'f', 6, 64))
	v.Add("longitude", strconv.FormatFloat(config.Longitude, 'f', 6, 64))
	if config.ReplyToMessageID != 0 {
		v.Add("reply_to_message_id", strconv.Itoa(config.ReplyToMessageID))
	}
	if config.ReplyMarkup != nil {
		data, err := json.Marshal(config.ReplyMarkup)
		if err != nil {
			return Message{}, err
		}

		v.Add("reply_markup", string(data))
	}

	resp, err := bot.MakeRequest("sendLocation", v)
	if err != nil {
		return Message{}, err
	}

	var message Message
	json.Unmarshal(resp.Result, &message)

	if bot.Debug {
		log.Printf("sendLocation req : %+v\n", v)
		log.Printf("sendLocation resp: %+v\n", message)
	}

	return message, nil
}

// SendChatAction sets a current action in a chat.
//
// Requires ChatID and a valid Action (see Chat constants).
func (bot *BotAPI) SendChatAction(config ChatActionConfig) error {
	v := url.Values{}
	v.Add("chat_id", strconv.Itoa(config.ChatID))
	v.Add("action", config.Action)

	_, err := bot.MakeRequest("sendChatAction", v)
	if err != nil {
		return err
	}

	return nil
}

// GetUserProfilePhotos gets a user's profile photos.
//
// Requires UserID.
// Offset and Limit are optional.
func (bot *BotAPI) GetUserProfilePhotos(config UserProfilePhotosConfig) (UserProfilePhotos, error) {
	v := url.Values{}
	v.Add("user_id", strconv.Itoa(config.UserID))
	if config.Offset != 0 {
		v.Add("offset", strconv.Itoa(config.Offset))
	}
	if config.Limit != 0 {
		v.Add("limit", strconv.Itoa(config.Limit))
	}

	resp, err := bot.MakeRequest("getUserProfilePhotos", v)
	if err != nil {
		return UserProfilePhotos{}, err
	}

	var profilePhotos UserProfilePhotos
	json.Unmarshal(resp.Result, &profilePhotos)

	if bot.Debug {
		log.Printf("getUserProfilePhotos req : %+v\n", v)
		log.Printf("getUserProfilePhotos resp: %+v\n", profilePhotos)
	}

	return profilePhotos, nil
}

// GetUpdates fetches updates.
// If a WebHook is set, this will not return any data!
//
// Offset, Limit, and Timeout are optional.
// To not get old items, set Offset to one higher than the previous item.
// Set Timeout to a large number to reduce requests and get responses instantly.
func (bot *BotAPI) GetUpdates(config UpdateConfig) ([]Update, error) {
	v := url.Values{}
	if config.Offset > 0 {
		v.Add("offset", strconv.Itoa(config.Offset))
	}
	if config.Limit > 0 {
		v.Add("limit", strconv.Itoa(config.Limit))
	}
	if config.Timeout > 0 {
		v.Add("timeout", strconv.Itoa(config.Timeout))
	}

	resp, err := bot.MakeRequest("getUpdates", v)
	if err != nil {
		return []Update{}, err
	}

	var updates []Update
	json.Unmarshal(resp.Result, &updates)

	if bot.Debug {
		log.Printf("getUpdates: %+v\n", updates)
	}

	return updates, nil
}

// SetWebhook sets a webhook.
// If this is set, GetUpdates will not get any data!
//
// Requires Url OR to set Clear to true.
func (bot *BotAPI) SetWebhook(config WebhookConfig) error {
	v := url.Values{}
	if !config.Clear {
		v.Add("url", config.URL.String())
	}

	_, err := bot.MakeRequest("setWebhook", v)

	return err
}<|MERGE_RESOLUTION|>--- conflicted
+++ resolved
@@ -4,13 +4,14 @@
 	"encoding/json"
 	"errors"
 	"fmt"
-	"github.com/technoweenie/multipartstreamer"
 	"io/ioutil"
 	"log"
 	"net/http"
 	"net/url"
 	"os"
 	"strconv"
+
+	"github.com/technoweenie/multipartstreamer"
 )
 
 // Telegram constants
@@ -387,16 +388,12 @@
 }
 
 // SendAudio sends or uploads an audio clip to a chat.
-<<<<<<< HEAD
 // If using a file, the file must be in the .mp3 format.
 //
 // when the fields title and performer are both empty
 // and the mime-type of the file to be sent is not audio/mpeg,
 // the file must be in an .ogg file encoded with OPUS.
-=======
-// If using a file, the file must be encoded as an .ogg with OPUS.
 // You may use the tgutils.EncodeAudio func to assist you with this, if needed.
->>>>>>> d54197d7
 //
 // Requires ChatID and FileID OR FilePath.
 // ReplyToMessageID and ReplyMarkup are optional.
@@ -550,6 +547,7 @@
 
 // SendVoice sends or uploads a playable voice to a chat.
 // If using a file, the file must be encoded as an .ogg with OPUS.
+// You may use the tgutils.EncodeAudio func to assist you with this, if needed.
 //
 // Requires ChatID and FileID OR FilePath.
 // ReplyToMessageID and ReplyMarkup are optional.
